--- conflicted
+++ resolved
@@ -17,16 +17,8 @@
   path_provider: ^2.1.2
   path: ^1.9.0
   url_launcher: ^6.2.5
-<<<<<<< HEAD
-  intl: ^0.18.1
 
 
-=======
-  permission_handler: ^11.3.0
-  bitsdojo_window: ^0.1.5
-  equatable: ^2.0.5
-  collection: ^1.18.0
->>>>>>> 7cff5666
 
 dev_dependencies:
   flutter_test:
