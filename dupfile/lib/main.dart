import 'package:flutter/material.dart';
import 'dart:async';
import 'dart:io';
import 'dart:math' show log, pow;
import 'package:file_picker/file_picker.dart';
import 'package:crypto/crypto.dart';
import 'package:sqflite_common_ffi/sqflite_ffi.dart';
import 'package:path/path.dart';
import 'package:path_provider/path_provider.dart';
import 'package:url_launcher/url_launcher.dart';
import 'package:intl/intl.dart';
import 'dart:convert';

void main() {
  sqfliteFfiInit();
  databaseFactory = databaseFactoryFfi;
  runApp(const MyApp());
}

class MyApp extends StatelessWidget {
  const MyApp({super.key});

  @override
  Widget build(BuildContext context) {
    return MaterialApp(
      debugShowCheckedModeBanner: false,
      title: 'Duplicate File Checker',
      theme: ThemeData(
        colorScheme: ColorScheme.fromSeed(
          seedColor: const Color(0xFF4A6BFF),
          brightness: Brightness.light,
        ),
        useMaterial3: true,
        appBarTheme: const AppBarTheme(
          elevation: 0,
          centerTitle: true,
          titleTextStyle: TextStyle(
            fontSize: 22,
            fontWeight: FontWeight.w600,
          ),
        ),
      ),
      home: const SplashScreenWrapper(),
    );
  }
}

class SplashScreenWrapper extends StatefulWidget {
  const SplashScreenWrapper({super.key});

  @override
  State<SplashScreenWrapper> createState() => _SplashScreenWrapperState();
}

<<<<<<< HEAD
class _SplashScreenWrapperState extends State<SplashScreenWrapper>
    with SingleTickerProviderStateMixin {
  bool _showHome = false;
=======
class _SplashScreenWrapperState extends State<SplashScreenWrapper> with SingleTickerProviderStateMixin {
>>>>>>> a4ba76e1
  late AnimationController _controller;

  @override
  void initState() {
    super.initState();
    _controller = AnimationController(
      duration: const Duration(milliseconds: 1500),
      vsync: this,
<<<<<<< HEAD
    );
    _animation = CurvedAnimation(
      parent: _controller,
      curve: Curves.easeInOut,
    );
    _controller.forward();

    Timer(const Duration(seconds: 2), () {
      if (!mounted) return;
      setState(() => _showHome = true);
    });
=======
    )..forward();
>>>>>>> a4ba76e1
  }

  @override
  void dispose() {
    _controller.dispose();
    super.dispose();
  }

  @override
  Widget build(BuildContext context) {
<<<<<<< HEAD
    return _showHome
        ? const HomeScreen()
        : FadeTransition(
            opacity: _animation,
            child: const SplashScreen(),
          );
=======
    return FutureBuilder(
      future: Future.delayed(const Duration(seconds: 2)),
      builder: (context, snapshot) {
        return snapshot.connectionState == ConnectionState.done
            ? const HomeScreen()
            : FadeTransition(
                opacity: _controller,
                child: const SplashScreen(),
              );
      },
    );
>>>>>>> a4ba76e1
  }
}

class SplashScreen extends StatelessWidget {
  const SplashScreen({super.key});

  @override
  Widget build(BuildContext context) {
    return Scaffold(
      backgroundColor: Theme.of(context).colorScheme.surface,
      body: Center(
        child: Column(
          mainAxisAlignment: MainAxisAlignment.center,
          children: [
            Container(
              padding: const EdgeInsets.all(20),
              decoration: BoxDecoration(
                color: Theme.of(context).colorScheme.primary.withOpacity(0.1),
                shape: BoxShape.circle,
              ),
              child: Icon(
                Icons.find_in_page,
                size: 60,
                color: Theme.of(context).colorScheme.primary,
              ),
            ),
            const SizedBox(height: 24),
            Text(
              'Duplicate File Checker',
              style: TextStyle(
                fontSize: 24,
                fontWeight: FontWeight.bold,
<<<<<<< HEAD
                color: Theme.of(context).colorScheme.onBackground,
              ),
            ),
            const SizedBox(height: 8),
            Text(
              'Find and manage duplicate files',
              style: TextStyle(
                fontSize: 14,
                color: Theme.of(context)
                    .colorScheme
                    .onBackground
                    .withOpacity(0.7),
=======
                color: Theme.of(context).colorScheme.onSurface,
>>>>>>> a4ba76e1
              ),
            ),
          ],
        ),
      ),
    );
  }
}

class DBHelper {
  static Database? _db;
  static const int _dbVersion = 2;

  static Future<Database> get database async {
    if (_db != null) return _db!;
    _db = await _initDB('checksums.db');
    return _db!;
  }

  static Future<Database> _initDB(String fileName) async {
    final documentsDirectory = await getApplicationDocumentsDirectory();
    final path = join(documentsDirectory.path, fileName);
    return await databaseFactory.openDatabase(
      path,
      options: OpenDatabaseOptions(
        version: _dbVersion,
        onCreate: (db, version) async {
<<<<<<< HEAD
          await db.execute('''
            CREATE TABLE checksums (
              id INTEGER PRIMARY KEY AUTOINCREMENT,
              checksum TEXT,
              filePath TEXT UNIQUE,
              fileName TEXT,
              fileSize INTEGER,
              fileModified TEXT,
              scanRoot TEXT
            )
          ''');
        },
      ),
    );
  }

  static Future<void> insertChecksumIfNotExists(
    String checksum,
    String filePath,
    String fileName,
    int fileSize,
    String fileModified,
    String scanRoot,
  ) async {
    final db = await database;
    final existing = await db.query(
      'checksums',
      where: 'filePath = ?',
      whereArgs: [filePath],
    );
    if (existing.isEmpty) {
      await db.insert('checksums', {
        'checksum': checksum,
        'filePath': filePath,
        'fileName': fileName,
        'fileSize': fileSize,
        'fileModified': fileModified,
        'scanRoot': scanRoot,
      });
    }
  }

  static Future<List<Map<String, dynamic>>> getDuplicates(String scanRoot) async {
    final db = await database;
    return await db.rawQuery('''
      SELECT checksum, GROUP_CONCAT(filePath, "||") as files, SUM(fileSize) as totalSize, COUNT(*) as count
      FROM checksums
      WHERE scanRoot = ?
      GROUP BY checksum
      HAVING count > 1
    ''', [scanRoot]);
  }

  static Future<void> deleteFileRecord(String filePath) async {
    final db = await database;
    await db.delete('checksums', where: 'filePath = ?', whereArgs: [filePath]);
=======
          await _createTables(db);
        },
        onUpgrade: (db, oldVersion, newVersion) async {
          if (oldVersion < 2) {
            await _migrateV1ToV2(db);
          }
        },
      ),
    );
  }

  static Future<void> _createTables(Database db) async {
    await db.execute('''CREATE TABLE checksums (
        id INTEGER PRIMARY KEY AUTOINCREMENT,
        checksum TEXT,
        filePath TEXT,
        fileName TEXT,
        fileSize INTEGER,
        lastModified INTEGER
      )''');
  }

  static Future<void> _migrateV1ToV2(Database db) async {
    try {
      await db.execute('ALTER TABLE checksums ADD COLUMN fileName TEXT');
      await db.execute('ALTER TABLE checksums ADD COLUMN fileSize INTEGER DEFAULT 0');
      await db.execute('ALTER TABLE checksums ADD COLUMN lastModified INTEGER DEFAULT 0');
    } catch (e) {
      debugPrint('Migration error: $e');
      await db.execute('DROP TABLE IF EXISTS checksums');
      await _createTables(db);
    }
  }

  static Future<void> insertChecksum(String checksum, File file) async {
    final db = await database;
    await db.insert('checksums', {
      'checksum': checksum,
      'filePath': file.path,
      'fileName': file.path.split(Platform.pathSeparator).last,
      'fileSize': await file.length(),
      'lastModified': (await file.lastModified()).millisecondsSinceEpoch,
    });
  }

  static Future<List<Map<String, dynamic>>> getDuplicates() async {
    final db = await database;
    return await db.rawQuery('''SELECT checksum, 
                                        GROUP_CONCAT(filePath, "||") as files,
                                        GROUP_CONCAT(fileName, "||") as fileNames,
                                        GROUP_CONCAT(fileSize, "||") as fileSizes,
                                        GROUP_CONCAT(lastModified, "||") as lastModifieds,
                                        COUNT(*) as count
                                FROM checksums
                                GROUP BY checksum
                                HAVING count > 1
                                ORDER BY fileSize DESC''');
>>>>>>> a4ba76e1
  }

  static Future<void> clearDatabase() async {
    final db = await database;
    await db.delete('checksums');
  }
}

class HomeScreen extends StatefulWidget {
  const HomeScreen({super.key});

  @override
  State<HomeScreen> createState() => _HomeScreenState();
}

<<<<<<< HEAD
class _HomeScreenState extends State<HomeScreen> {
=======
class _HomeScreenState extends State<HomeScreen> with TickerProviderStateMixin {
  List<Map<String, dynamic>> _duplicateFiles = [];
>>>>>>> a4ba76e1
  bool _isScanning = false;
  double _progress = 0;
  int _total = 0;
  int _processed = 0;
  int _duplicateCount = 0;
<<<<<<< HEAD
  int _totalDuplicateSize = 0;
  String _currentFile = '';
  List<Map<String, dynamic>> _duplicateFiles = [];
  bool _cancelRequested = false;

  Future<void> _scanForDuplicates() async {
=======
  double _progress = 0;
  late AnimationController _scanController;

  @override
  void initState() {
    super.initState();
    _scanController = AnimationController(
      duration: const Duration(milliseconds: 1000),
      vsync: this,
    );
  }

  @override
  void dispose() {
    _scanController.dispose();
    super.dispose();
  }

  Future<void> _scanForDuplicates() async {
    final directory = await FilePicker.platform.getDirectoryPath();
    if (directory == null) return;

>>>>>>> a4ba76e1
    setState(() {
      _isScanning = true;
      _progress = 0;
      _processed = 0;
      _duplicateCount = 0;
      _totalDuplicateSize = 0;
      _currentFile = '';
      _duplicateFiles = [];
      _cancelRequested = false;
    });

<<<<<<< HEAD
    String? selectedDirectory = await FilePicker.platform.getDirectoryPath();
    if (selectedDirectory == null) {
      setState(() => _isScanning = false);
      return;
    }

    final String scanRoot = selectedDirectory;
    List<FileSystemEntity> allFiles = Directory(selectedDirectory)
        .listSync(recursive: true, followLinks: false)
        .whereType<File>()
        .toList();

    _total = allFiles.length;

    for (var file in allFiles) {
      if (_cancelRequested) break;

      setState(() {
        _currentFile = file.path;
        _processed++;
        _progress = _processed / _total;
      });

      try {
        var bytes = await File(file.path).readAsBytes();
        var digest = sha256.convert(bytes);
        var stat = await file.stat();

        await DBHelper.insertChecksumIfNotExists(
          digest.toString(),
          file.path,
          file.uri.pathSegments.last,
          stat.size,
          DateFormat('yyyy-MM-dd HH:mm:ss').format(stat.modified),
          scanRoot,
        );
      } catch (_) {}
    }

    List<Map<String, dynamic>> duplicates = await DBHelper.getDuplicates(scanRoot);
    int totalSize = 0;
    for (var item in duplicates) {
      totalSize += item['totalSize'] as int;
    }

    setState(() {
      _isScanning = false;
      _duplicateFiles = duplicates;
      _duplicateCount = duplicates.length;
      _totalDuplicateSize = totalSize;
    });
  }

  void _cancelScan() {
    setState(() => _cancelRequested = true);
  }

  void _clearDuplicates() async {
    for (var group in _duplicateFiles) {
      final files = (group['files'] as String).split('||');
      for (var i = 1; i < files.length; i++) {
        try {
          await File(files[i]).delete();
          await DBHelper.deleteFileRecord(files[i]);
        } catch (_) {}
      }
    }

    List<Map<String, dynamic>> updated = await DBHelper.getDuplicates("");
    int totalSize = 0;
    for (var item in updated) {
      totalSize += item['totalSize'] as int;
    }

    setState(() {
      _duplicateFiles = updated;
      _duplicateCount = updated.length;
      _totalDuplicateSize = totalSize;
    });
=======
    await DBHelper.clearDatabase();
    final files = await _collectFiles(Directory(directory));
    _total = files.length;

    for (final file in files) {
      if (!mounted) return;

      setState(() {
        _currentFile = file.path.split(Platform.pathSeparator).last;
        _processed++;
        _progress = _processed / _total;
      });

      try {
        final digest = await sha256.bind(file.openRead()).first;
        await DBHelper.insertChecksum(digest.toString(), file);
        final duplicates = await DBHelper.getDuplicates();
        setState(() {
          _duplicateCount = duplicates.fold(0, (acc, item) => acc + (item['count'] as int) - 1);
        });
      } catch (e) {
        debugPrint('Error processing file ${file.path}: $e');
      }
    }

    final duplicates = await DBHelper.getDuplicates();
    if (mounted) {
      setState(() {
        _isScanning = false;
        _duplicateFiles = duplicates;
        _currentFile = '';
      });
      _scanController.forward();
    }
  }

  Future<List<File>> _collectFiles(Directory dir) async {
    final files = <File>[];
    try {
      await for (final entity in dir.list(recursive: true)) {
        if (entity is File) {
          files.add(entity);
        }
      }
    } catch (e) {
      debugPrint('Error listing directory: $e');
    }
    return files;
  }

  Future<void> _openFileLocation(String path) async {
    final uri = Uri.file(File(path).parent.path);
    if (await canLaunchUrl(uri)) {
      await launchUrl(uri);
    }
  }

  String _formatBytes(int bytes) {
    if (bytes <= 0) return '0 B';
    const suffixes = ['B', 'KB', 'MB', 'GB', 'TB'];
    final i = (log(bytes) / log(1024)).floor();
    return '${(bytes / pow(1024, i)).toStringAsFixed(1)} ${suffixes[i]}';
  }

  String _formatDate(int timestamp) {
    return DateTime.fromMillisecondsSinceEpoch(timestamp).toString().split(' ')[0];
>>>>>>> a4ba76e1
  }

  @override
  Widget build(BuildContext context) {
    return Scaffold(
      appBar: AppBar(
        title: const Text('Duplicate File Checker'),
        actions: [
          if (_duplicateCount > 0)
            Padding(
              padding: const EdgeInsets.only(right: 16),
              child: Center(
                child: Text(
                  '$_duplicateCount duplicates',
                  style: TextStyle(
                    color: Theme.of(context).colorScheme.onPrimaryContainer,
                    fontWeight: FontWeight.bold,
                  ),
                ),
              ),
            ),
        ],
      ),
      body: Padding(
        padding: const EdgeInsets.all(16.0),
        child: Column(
          children: [
            ElevatedButton.icon(
              onPressed: _isScanning ? null : _scanForDuplicates,
              icon: const Icon(Icons.search),
              label: const Text('Scan for Duplicates'),
              style: ElevatedButton.styleFrom(
                minimumSize: const Size.fromHeight(50),
              ),
            ),
            const SizedBox(height: 20),
<<<<<<< HEAD
            if (_isScanning) ...[
              LinearProgressIndicator(value: _progress),
              const SizedBox(height: 16),
              Row(
                mainAxisAlignment: MainAxisAlignment.spaceBetween,
                children: [
                  const Text('Processing files...'),
                  Text('$_processed/$_total'),
                ],
              ),
              const SizedBox(height: 8),
              Text(
                _currentFile,
                overflow: TextOverflow.ellipsis,
              ),
              const SizedBox(height: 16),
              Text('Found $_duplicateCount duplicate files'),
              const SizedBox(height: 16),
              ElevatedButton.icon(
                onPressed: _cancelScan,
                icon: const Icon(Icons.cancel),
                label: const Text('Cancel Scan'),
              ),
            ] else ...[
              if (_duplicateFiles.isEmpty)
                Expanded(
                  child: Center(
                    child: Column(
                      mainAxisAlignment: MainAxisAlignment.center,
                      children: [
                        Icon(Icons.folder_open, size: 60, color: Colors.grey),
                        const SizedBox(height: 16),
                        const Text('No duplicates found'),
                      ],
                    ),
                  ),
                )
              else
                Expanded(
                  child: Column(
                    children: [
                      Text(
                        'Total duplicate size: ${(_totalDuplicateSize / (1024 * 1024)).toStringAsFixed(2)} MB',
                        style: const TextStyle(fontWeight: FontWeight.bold),
                      ),
                      const SizedBox(height: 8),
                      ElevatedButton.icon(
                        onPressed: _clearDuplicates,
                        icon: const Icon(Icons.delete_forever),
                        label: const Text('Clear Duplicates'),
                        style: ElevatedButton.styleFrom(
                          backgroundColor: Colors.red,
                          foregroundColor: Colors.white,
                        ),
                      ),
                      const SizedBox(height: 12),
                      Expanded(
                        child: ListView.builder(
                          itemCount: _duplicateFiles.length,
                          itemBuilder: (context, index) {
                            final item = _duplicateFiles[index];
                            final files =
                                (item['files'] as String).split('||');
                            return Card(
                              child: Padding(
                                padding: const EdgeInsets.all(16),
                                child: Column(
                                  crossAxisAlignment: CrossAxisAlignment.start,
                                  children: [
                                    Row(
                                      children: [
                                        CircleAvatar(
                                          child: Text('${item['count']}'),
                                        ),
                                        const SizedBox(width: 12),
                                        Expanded(
                                          child: Text(
                                            'Duplicate group ${index + 1}',
                                            style: const TextStyle(
                                              fontWeight: FontWeight.bold,
                                              fontSize: 16,
                                            ),
                                          ),
                                        ),
                                      ],
                                    ),
                                    const SizedBox(height: 12),
                                    ...files.map(
                                      (filePath) => ListTile(
                                        contentPadding: EdgeInsets.zero,
                                        leading:
                                            const Icon(Icons.insert_drive_file),
                                        title: Text(
                                          filePath.split('/').last,
                                          overflow: TextOverflow.ellipsis,
                                        ),
                                        subtitle: Text(
                                          filePath,
                                          overflow: TextOverflow.ellipsis,
                                          style: const TextStyle(fontSize: 12),
                                        ),
                                        trailing: IconButton(
                                          icon: const Icon(Icons.folder_open),
                                          onPressed: () =>
                                              openDirectoryInExplorer(filePath),
                                        ),
                                        onTap: () =>
                                            openDirectoryInExplorer(filePath),
                                      ),
                                    ),
                                  ],
                                ),
                              ),
                            );
                          },
                        ),
                      ),
                    ],
                  ),
=======
            if (_isScanning) _buildScanProgress(context),
            if (!_isScanning) _buildResults(context),
          ],
        ),
      ),
    );
  }

  Widget _buildScanProgress(BuildContext context) {
    return Expanded(
      child: Center(
        child: Column(
          mainAxisAlignment: MainAxisAlignment.center,
          children: [
            CircularProgressIndicator(
              value: _progress,
              strokeWidth: 8,
            ),
            const SizedBox(height: 20),
            Text(
              'Scanning... $_processed/$_total',
              style: Theme.of(context).textTheme.titleMedium,
            ),
            const SizedBox(height: 10),
            Text(
              _currentFile,
              style: Theme.of(context).textTheme.bodySmall,
              overflow: TextOverflow.ellipsis,
            ),
          ],
        ),
      ),
    );
  }

  Widget _buildResults(BuildContext context) {
    if (_duplicateFiles.isEmpty) {
      return Expanded(
        child: Center(
          child: Column(
            mainAxisAlignment: MainAxisAlignment.center,
            children: [
              Icon(
                Icons.folder_open,
                size: 60,
                color: Theme.of(context).disabledColor,
              ),
              const SizedBox(height: 16),
              const Text('No duplicates found'),
            ],
          ),
        ),
      );
    }

    return Expanded(
      child: ListView.builder(
        itemCount: _duplicateFiles.length,
        itemBuilder: (context, index) {
          final group = _duplicateFiles[index];
          final files = (group['files'] as String).split('||');
          final names = (group['fileNames'] as String).split('||');
          final sizes = (group['fileSizes'] as String).split('||').map(int.parse).toList();
          final modified = (group['lastModifieds'] as String).split('||').map(int.parse).toList();

          return Card(
            margin: const EdgeInsets.symmetric(horizontal: 16, vertical: 8),
            color: Colors.red.shade50, // Highlight duplicates with red
            child: ExpansionTile(
              title: Text(
                '${group['count']} duplicates (${_formatBytes(sizes.reduce((a, b) => a + b))})',
                style: const TextStyle(fontWeight: FontWeight.bold),
              ),
              children: List.generate(files.length, (i) => ListTile(
                leading: const Icon(Icons.insert_drive_file),
                title: Text(names[i]),
                subtitle: Text(
                  '${_formatBytes(sizes[i])} • ${_formatDate(modified[i])}',
                ),
                trailing: IconButton(
                  icon: const Icon(Icons.folder_open),
                  onPressed: () => _openFileLocation(files[i]),
>>>>>>> a4ba76e1
                ),
                onTap: () => _openFileLocation(files[i]),
              )),
            ),
          );
        },
      ),
    );
  }
}<|MERGE_RESOLUTION|>--- conflicted
+++ resolved
@@ -1,7 +1,6 @@
 import 'package:flutter/material.dart';
 import 'dart:async';
 import 'dart:io';
-import 'dart:math' show log, pow;
 import 'package:file_picker/file_picker.dart';
 import 'package:crypto/crypto.dart';
 import 'package:sqflite_common_ffi/sqflite_ffi.dart';
@@ -39,7 +38,22 @@
             fontWeight: FontWeight.w600,
           ),
         ),
+        cardTheme: CardTheme(
+          elevation: 2,
+          shape: RoundedRectangleBorder(
+            borderRadius: BorderRadius.circular(12),
+          ),
+          margin: const EdgeInsets.symmetric(vertical: 8),
+        ),
       ),
+      darkTheme: ThemeData(
+        colorScheme: ColorScheme.fromSeed(
+          seedColor: const Color(0xFF4A6BFF),
+          brightness: Brightness.dark,
+        ),
+        useMaterial3: true,
+      ),
+      themeMode: ThemeMode.system,
       home: const SplashScreenWrapper(),
     );
   }
@@ -52,22 +66,18 @@
   State<SplashScreenWrapper> createState() => _SplashScreenWrapperState();
 }
 
-<<<<<<< HEAD
 class _SplashScreenWrapperState extends State<SplashScreenWrapper>
     with SingleTickerProviderStateMixin {
   bool _showHome = false;
-=======
-class _SplashScreenWrapperState extends State<SplashScreenWrapper> with SingleTickerProviderStateMixin {
->>>>>>> a4ba76e1
   late AnimationController _controller;
+  late Animation<double> _animation;
 
   @override
   void initState() {
     super.initState();
     _controller = AnimationController(
-      duration: const Duration(milliseconds: 1500),
+      duration: const Duration(milliseconds: 1200),
       vsync: this,
-<<<<<<< HEAD
     );
     _animation = CurvedAnimation(
       parent: _controller,
@@ -79,9 +89,6 @@
       if (!mounted) return;
       setState(() => _showHome = true);
     });
-=======
-    )..forward();
->>>>>>> a4ba76e1
   }
 
   @override
@@ -92,26 +99,12 @@
 
   @override
   Widget build(BuildContext context) {
-<<<<<<< HEAD
     return _showHome
         ? const HomeScreen()
         : FadeTransition(
             opacity: _animation,
             child: const SplashScreen(),
           );
-=======
-    return FutureBuilder(
-      future: Future.delayed(const Duration(seconds: 2)),
-      builder: (context, snapshot) {
-        return snapshot.connectionState == ConnectionState.done
-            ? const HomeScreen()
-            : FadeTransition(
-                opacity: _controller,
-                child: const SplashScreen(),
-              );
-      },
-    );
->>>>>>> a4ba76e1
   }
 }
 
@@ -121,7 +114,7 @@
   @override
   Widget build(BuildContext context) {
     return Scaffold(
-      backgroundColor: Theme.of(context).colorScheme.surface,
+      backgroundColor: Theme.of(context).colorScheme.background,
       body: Center(
         child: Column(
           mainAxisAlignment: MainAxisAlignment.center,
@@ -144,7 +137,6 @@
               style: TextStyle(
                 fontSize: 24,
                 fontWeight: FontWeight.bold,
-<<<<<<< HEAD
                 color: Theme.of(context).colorScheme.onBackground,
               ),
             ),
@@ -157,9 +149,6 @@
                     .colorScheme
                     .onBackground
                     .withOpacity(0.7),
-=======
-                color: Theme.of(context).colorScheme.onSurface,
->>>>>>> a4ba76e1
               ),
             ),
           ],
@@ -171,7 +160,6 @@
 
 class DBHelper {
   static Database? _db;
-  static const int _dbVersion = 2;
 
   static Future<Database> get database async {
     if (_db != null) return _db!;
@@ -185,9 +173,8 @@
     return await databaseFactory.openDatabase(
       path,
       options: OpenDatabaseOptions(
-        version: _dbVersion,
+        version: 1,
         onCreate: (db, version) async {
-<<<<<<< HEAD
           await db.execute('''
             CREATE TABLE checksums (
               id INTEGER PRIMARY KEY AUTOINCREMENT,
@@ -244,65 +231,6 @@
   static Future<void> deleteFileRecord(String filePath) async {
     final db = await database;
     await db.delete('checksums', where: 'filePath = ?', whereArgs: [filePath]);
-=======
-          await _createTables(db);
-        },
-        onUpgrade: (db, oldVersion, newVersion) async {
-          if (oldVersion < 2) {
-            await _migrateV1ToV2(db);
-          }
-        },
-      ),
-    );
-  }
-
-  static Future<void> _createTables(Database db) async {
-    await db.execute('''CREATE TABLE checksums (
-        id INTEGER PRIMARY KEY AUTOINCREMENT,
-        checksum TEXT,
-        filePath TEXT,
-        fileName TEXT,
-        fileSize INTEGER,
-        lastModified INTEGER
-      )''');
-  }
-
-  static Future<void> _migrateV1ToV2(Database db) async {
-    try {
-      await db.execute('ALTER TABLE checksums ADD COLUMN fileName TEXT');
-      await db.execute('ALTER TABLE checksums ADD COLUMN fileSize INTEGER DEFAULT 0');
-      await db.execute('ALTER TABLE checksums ADD COLUMN lastModified INTEGER DEFAULT 0');
-    } catch (e) {
-      debugPrint('Migration error: $e');
-      await db.execute('DROP TABLE IF EXISTS checksums');
-      await _createTables(db);
-    }
-  }
-
-  static Future<void> insertChecksum(String checksum, File file) async {
-    final db = await database;
-    await db.insert('checksums', {
-      'checksum': checksum,
-      'filePath': file.path,
-      'fileName': file.path.split(Platform.pathSeparator).last,
-      'fileSize': await file.length(),
-      'lastModified': (await file.lastModified()).millisecondsSinceEpoch,
-    });
-  }
-
-  static Future<List<Map<String, dynamic>>> getDuplicates() async {
-    final db = await database;
-    return await db.rawQuery('''SELECT checksum, 
-                                        GROUP_CONCAT(filePath, "||") as files,
-                                        GROUP_CONCAT(fileName, "||") as fileNames,
-                                        GROUP_CONCAT(fileSize, "||") as fileSizes,
-                                        GROUP_CONCAT(lastModified, "||") as lastModifieds,
-                                        COUNT(*) as count
-                                FROM checksums
-                                GROUP BY checksum
-                                HAVING count > 1
-                                ORDER BY fileSize DESC''');
->>>>>>> a4ba76e1
   }
 
   static Future<void> clearDatabase() async {
@@ -311,6 +239,16 @@
   }
 }
 
+Future<void> openDirectoryInExplorer(String filePath) async {
+  final directoryPath = File(filePath).parent.path;
+  if (await Directory(directoryPath).exists()) {
+    final uri = Uri.file(directoryPath);
+    if (await canLaunchUrl(uri)) {
+      await launchUrl(uri);
+    }
+  }
+}
+
 class HomeScreen extends StatefulWidget {
   const HomeScreen({super.key});
 
@@ -318,48 +256,18 @@
   State<HomeScreen> createState() => _HomeScreenState();
 }
 
-<<<<<<< HEAD
 class _HomeScreenState extends State<HomeScreen> {
-=======
-class _HomeScreenState extends State<HomeScreen> with TickerProviderStateMixin {
-  List<Map<String, dynamic>> _duplicateFiles = [];
->>>>>>> a4ba76e1
   bool _isScanning = false;
   double _progress = 0;
   int _total = 0;
   int _processed = 0;
   int _duplicateCount = 0;
-<<<<<<< HEAD
   int _totalDuplicateSize = 0;
   String _currentFile = '';
   List<Map<String, dynamic>> _duplicateFiles = [];
   bool _cancelRequested = false;
 
   Future<void> _scanForDuplicates() async {
-=======
-  double _progress = 0;
-  late AnimationController _scanController;
-
-  @override
-  void initState() {
-    super.initState();
-    _scanController = AnimationController(
-      duration: const Duration(milliseconds: 1000),
-      vsync: this,
-    );
-  }
-
-  @override
-  void dispose() {
-    _scanController.dispose();
-    super.dispose();
-  }
-
-  Future<void> _scanForDuplicates() async {
-    final directory = await FilePicker.platform.getDirectoryPath();
-    if (directory == null) return;
-
->>>>>>> a4ba76e1
     setState(() {
       _isScanning = true;
       _progress = 0;
@@ -371,7 +279,6 @@
       _cancelRequested = false;
     });
 
-<<<<<<< HEAD
     String? selectedDirectory = await FilePicker.platform.getDirectoryPath();
     if (selectedDirectory == null) {
       setState(() => _isScanning = false);
@@ -451,74 +358,6 @@
       _duplicateCount = updated.length;
       _totalDuplicateSize = totalSize;
     });
-=======
-    await DBHelper.clearDatabase();
-    final files = await _collectFiles(Directory(directory));
-    _total = files.length;
-
-    for (final file in files) {
-      if (!mounted) return;
-
-      setState(() {
-        _currentFile = file.path.split(Platform.pathSeparator).last;
-        _processed++;
-        _progress = _processed / _total;
-      });
-
-      try {
-        final digest = await sha256.bind(file.openRead()).first;
-        await DBHelper.insertChecksum(digest.toString(), file);
-        final duplicates = await DBHelper.getDuplicates();
-        setState(() {
-          _duplicateCount = duplicates.fold(0, (acc, item) => acc + (item['count'] as int) - 1);
-        });
-      } catch (e) {
-        debugPrint('Error processing file ${file.path}: $e');
-      }
-    }
-
-    final duplicates = await DBHelper.getDuplicates();
-    if (mounted) {
-      setState(() {
-        _isScanning = false;
-        _duplicateFiles = duplicates;
-        _currentFile = '';
-      });
-      _scanController.forward();
-    }
-  }
-
-  Future<List<File>> _collectFiles(Directory dir) async {
-    final files = <File>[];
-    try {
-      await for (final entity in dir.list(recursive: true)) {
-        if (entity is File) {
-          files.add(entity);
-        }
-      }
-    } catch (e) {
-      debugPrint('Error listing directory: $e');
-    }
-    return files;
-  }
-
-  Future<void> _openFileLocation(String path) async {
-    final uri = Uri.file(File(path).parent.path);
-    if (await canLaunchUrl(uri)) {
-      await launchUrl(uri);
-    }
-  }
-
-  String _formatBytes(int bytes) {
-    if (bytes <= 0) return '0 B';
-    const suffixes = ['B', 'KB', 'MB', 'GB', 'TB'];
-    final i = (log(bytes) / log(1024)).floor();
-    return '${(bytes / pow(1024, i)).toStringAsFixed(1)} ${suffixes[i]}';
-  }
-
-  String _formatDate(int timestamp) {
-    return DateTime.fromMillisecondsSinceEpoch(timestamp).toString().split(' ')[0];
->>>>>>> a4ba76e1
   }
 
   @override
@@ -552,10 +391,12 @@
               label: const Text('Scan for Duplicates'),
               style: ElevatedButton.styleFrom(
                 minimumSize: const Size.fromHeight(50),
+                shape: RoundedRectangleBorder(
+                  borderRadius: BorderRadius.circular(12),
+                ),
               ),
             ),
             const SizedBox(height: 20),
-<<<<<<< HEAD
             if (_isScanning) ...[
               LinearProgressIndicator(value: _progress),
               const SizedBox(height: 16),
@@ -675,97 +516,11 @@
                       ),
                     ],
                   ),
-=======
-            if (_isScanning) _buildScanProgress(context),
-            if (!_isScanning) _buildResults(context),
+                ),
+            ],
           ],
         ),
       ),
     );
   }
-
-  Widget _buildScanProgress(BuildContext context) {
-    return Expanded(
-      child: Center(
-        child: Column(
-          mainAxisAlignment: MainAxisAlignment.center,
-          children: [
-            CircularProgressIndicator(
-              value: _progress,
-              strokeWidth: 8,
-            ),
-            const SizedBox(height: 20),
-            Text(
-              'Scanning... $_processed/$_total',
-              style: Theme.of(context).textTheme.titleMedium,
-            ),
-            const SizedBox(height: 10),
-            Text(
-              _currentFile,
-              style: Theme.of(context).textTheme.bodySmall,
-              overflow: TextOverflow.ellipsis,
-            ),
-          ],
-        ),
-      ),
-    );
-  }
-
-  Widget _buildResults(BuildContext context) {
-    if (_duplicateFiles.isEmpty) {
-      return Expanded(
-        child: Center(
-          child: Column(
-            mainAxisAlignment: MainAxisAlignment.center,
-            children: [
-              Icon(
-                Icons.folder_open,
-                size: 60,
-                color: Theme.of(context).disabledColor,
-              ),
-              const SizedBox(height: 16),
-              const Text('No duplicates found'),
-            ],
-          ),
-        ),
-      );
-    }
-
-    return Expanded(
-      child: ListView.builder(
-        itemCount: _duplicateFiles.length,
-        itemBuilder: (context, index) {
-          final group = _duplicateFiles[index];
-          final files = (group['files'] as String).split('||');
-          final names = (group['fileNames'] as String).split('||');
-          final sizes = (group['fileSizes'] as String).split('||').map(int.parse).toList();
-          final modified = (group['lastModifieds'] as String).split('||').map(int.parse).toList();
-
-          return Card(
-            margin: const EdgeInsets.symmetric(horizontal: 16, vertical: 8),
-            color: Colors.red.shade50, // Highlight duplicates with red
-            child: ExpansionTile(
-              title: Text(
-                '${group['count']} duplicates (${_formatBytes(sizes.reduce((a, b) => a + b))})',
-                style: const TextStyle(fontWeight: FontWeight.bold),
-              ),
-              children: List.generate(files.length, (i) => ListTile(
-                leading: const Icon(Icons.insert_drive_file),
-                title: Text(names[i]),
-                subtitle: Text(
-                  '${_formatBytes(sizes[i])} • ${_formatDate(modified[i])}',
-                ),
-                trailing: IconButton(
-                  icon: const Icon(Icons.folder_open),
-                  onPressed: () => _openFileLocation(files[i]),
->>>>>>> a4ba76e1
-                ),
-                onTap: () => _openFileLocation(files[i]),
-              )),
-            ),
-          );
-        },
-      ),
-    );
-  }
 }